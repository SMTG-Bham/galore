"""
Galore: Gaussian and Lorentzian broadening of simulated spectra
"""

from os.path import abspath, dirname
from setuptools import setup, find_packages
import unittest

project_dir = abspath(dirname(__file__))

def unit_tests():
    test_loader = unittest.TestLoader()
    test_suite = test_loader.discover('test', pattern='test*.py')
    return test_suite

if __name__ == "__main__":

    setup(
        name='galore',
        version='0.5.0',
        description='Broadening and weighting for simulated spectra',
        long_description="""
    Apply Gaussian and Lorentzian broadening to data from ab initio
    calculations. The two main intended applications are

    1. Broadening of electronic density-of-states to simulate photoemission 
       spectroscopy (PES) data. Orbital contributions may also be weighted to
       account for the frequency-dependent photoionisation cross-section.

    2. Application of Lorentzian instrumental broadening to simulated
       Raman spectra from DFPT calculations.
    """,
        url="https://github.com/SMTG-UCL/galore",
        author="Scanlon Materials Theory Group",
        author_email="d.scanlon@ucl.ac.uk",
        license='GPL v3',

        classifiers=[
            'Development Status :: 4 - Beta',
            'Intended Audience :: Science/Research',
            'License :: OSI Approved :: GNU General Public License v3 (GPLv3)',
            'Natural Language :: English',
            'Programming Language :: Python :: 2.7',
            'Programming Language :: Python :: 3',
            'Programming Language :: Python :: 3.4',
            'Programming Language :: Python :: 3.5',
            'Programming Language :: Python :: 3.6',
            'Topic :: Scientific/Engineering :: Chemistry',
            'Topic :: Scientific/Engineering :: Physics'
            ],
        keywords=('spectroscopy spectra chemistry physics raman xps haxpes pes'
                  ' photoelectron dos pdos gaussian lorentzian broadening'),
        include_package_data=True,
        packages=find_packages(exclude=['docs', 'test']),
        install_requires=['numpy', 'scipy', 'matplotlib', 'six'],
        extras_require={'docs': ["sphinx",
                                 "sphinx_rtd_theme",
<<<<<<< HEAD
                                 "sphinx-argparse",
                                 "sphinxcontrib-bibtex"]},
=======
                                 "sphinx-argparse"]},
        python_requires='>2.6, !=3.0.*, !=3.1.*, !=3.2.*, !=3.3.*, <4',
>>>>>>> 8d157dd2
        entry_points={
            'console_scripts': [
                'galore=galore.cli.galore:main',
                'galore-get-cs=galore.cli.galore_get_cs:main',
                'galore-plot-cs=galore.cli.galore_plot_cs:main'
                ]
            },
        test_suite='setup.unit_tests'
        )

# If a package includes data files (e.g. elemental masses), these should be
# added to setup as package_data={'package_name': ['rel_path2datafile.dat']}
# Other top-level data files (e.g. example config files) can be added with
# data_files=[('installation_directory', ['rel_path/datafile.dat'])].
# See https://packaging.python.org/distributing/
#
# For GUI, add gui_scripts to entry_points<|MERGE_RESOLUTION|>--- conflicted
+++ resolved
@@ -55,13 +55,9 @@
         install_requires=['numpy', 'scipy', 'matplotlib', 'six'],
         extras_require={'docs': ["sphinx",
                                  "sphinx_rtd_theme",
-<<<<<<< HEAD
                                  "sphinx-argparse",
                                  "sphinxcontrib-bibtex"]},
-=======
-                                 "sphinx-argparse"]},
         python_requires='>2.6, !=3.0.*, !=3.1.*, !=3.2.*, !=3.3.*, <4',
->>>>>>> 8d157dd2
         entry_points={
             'console_scripts': [
                 'galore=galore.cli.galore:main',
